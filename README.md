<<<<<<< HEAD
# total-1.0.2
=======
# total-1.0.4
>>>>>>> 764e856d

The `total` library lets you exhaustively pattern match on types using
`Traversal`s, `Prism`s, and `Lens`es.

# Quick Start

* Install the [Haskell Platform](http://www.haskell.org/platform/)
* `cabal install total`

Example code:

```haskell
import Lens.Family.Total
import Lens.Family.Stock

total :: Either Char Int -> String       -- Same as:
total = _case                            -- total = \case
    & on _Left  (\c -> replicate 3  c )  --     Left  c -> replicate 3 c
    & on _Right (\n -> replicate n '!')  --     Right n -> replicate n '!'
```

To learn more, read
[the documentation](http://hackage.haskell.org/packages/archive/total/1.0.0/doc/html/Lens-Family-Total.html)

# Development Status

[![Build Status](https://travis-ci.org/Gabriel439/Haskell-Total-Library.png)](https://travis-ci.org/Gabriel439/Haskell-Total-Library)

I don't foresee any additions to the library, so it's probably stable.  Only
time will tell.

# LICENSE

Copyright (c) 2015 Gabriel Gonzalez
All rights reserved.

Redistribution and use in source and binary forms, with or without modification,
are permitted provided that the following conditions are met:
    * Redistributions of source code must retain the above copyright notice,
      this list of conditions and the following disclaimer.
    * Redistributions in binary form must reproduce the above copyright notice,
      this list of conditions and the following disclaimer in the documentation
      and/or other materials provided with the distribution.
    * Neither the name of Gabriel Gonzalez nor the names of other contributors
      may be used to endorse or promote products derived from this software
      without specific prior written permission.

THIS SOFTWARE IS PROVIDED BY THE COPYRIGHT HOLDERS AND CONTRIBUTORS "AS IS" AND
ANY EXPRESS OR IMPLIED WARRANTIES, INCLUDING, BUT NOT LIMITED TO, THE IMPLIED
WARRANTIES OF MERCHANTABILITY AND FITNESS FOR A PARTICULAR PURPOSE ARE
DISCLAIMED. IN NO EVENT SHALL THE COPYRIGHT OWNER OR CONTRIBUTORS BE LIABLE FOR
ANY DIRECT, INDIRECT, INCIDENTAL, SPECIAL, EXEMPLARY, OR CONSEQUENTIAL DAMAGES
(INCLUDING, BUT NOT LIMITED TO, PROCUREMENT OF SUBSTITUTE GOODS OR SERVICES;
LOSS OF USE, DATA, OR PROFITS; OR BUSINESS INTERRUPTION) HOWEVER CAUSED AND ON
ANY THEORY OF LIABILITY, WHETHER IN CONTRACT, STRICT LIABILITY, OR TORT
(INCLUDING NEGLIGENCE OR OTHERWISE) ARISING IN ANY WAY OUT OF THE USE OF THIS
SOFTWARE, EVEN IF ADVISED OF THE POSSIBILITY OF SUCH DAMAGE.<|MERGE_RESOLUTION|>--- conflicted
+++ resolved
@@ -1,8 +1,4 @@
-<<<<<<< HEAD
-# total-1.0.2
-=======
 # total-1.0.4
->>>>>>> 764e856d
 
 The `total` library lets you exhaustively pattern match on types using
 `Traversal`s, `Prism`s, and `Lens`es.
